--- conflicted
+++ resolved
@@ -11,37 +11,7 @@
 """
 
 from __future__ import division
-<<<<<<< HEAD
-
-__author__ = "Giampaolo Rodola'"
-__version__ = "3.0.0"
-version_info = tuple([int(num) for num in __version__.split('.')])
-
-__all__ = [
-    # exceptions
-    "Error", "NoSuchProcess", "AccessDenied", "TimeoutExpired",
-    # constants
-    "version_info", "__version__",
-    "STATUS_RUNNING", "STATUS_IDLE", "STATUS_SLEEPING", "STATUS_DISK_SLEEP",
-    "STATUS_STOPPED", "STATUS_TRACING_STOP", "STATUS_ZOMBIE", "STATUS_DEAD",
-    "STATUS_WAKING", "STATUS_LOCKED", "STATUS_WAITING", "STATUS_LOCKED",
-    "CONN_ESTABLISHED", "CONN_SYN_SENT", "CONN_SYN_RECV", "CONN_FIN_WAIT1",
-    "CONN_FIN_WAIT2", "CONN_TIME_WAIT", "CONN_CLOSE", "CONN_CLOSE_WAIT",
-    "CONN_LAST_ACK", "CONN_LISTEN", "CONN_CLOSING", "CONN_NONE",
-    "AF_LINK",
-    # classes
-    "Process", "Popen",
-    # functions
-    "pid_exists", "pids", "process_iter", "wait_procs",             # proc
-    "virtual_memory", "swap_memory",                                # memory
-    "cpu_times", "cpu_percent", "cpu_times_percent", "cpu_count",   # cpu
-    "net_io_counters", "net_connections", "net_if_addrs",           # network
-    "disk_io_counters", "disk_partitions", "disk_usage",            # disk
-    "users", "boot_time",                                           # others
-]
-
-=======
->>>>>>> 39af7af7
+
 import collections
 import errno
 import functools
@@ -164,13 +134,6 @@
 else:
     raise NotImplementedError('platform %s is not supported' % sys.platform)
 
-<<<<<<< HEAD
-# extend the local __all__ context
-__all__.extend(_psplatform.__extra__all__)
-
-
-AF_LINK = _psplatform.AF_LINK
-=======
 
 __all__ = [
     # exceptions
@@ -183,13 +146,14 @@
     "CONN_ESTABLISHED", "CONN_SYN_SENT", "CONN_SYN_RECV", "CONN_FIN_WAIT1",
     "CONN_FIN_WAIT2", "CONN_TIME_WAIT", "CONN_CLOSE", "CONN_CLOSE_WAIT",
     "CONN_LAST_ACK", "CONN_LISTEN", "CONN_CLOSING", "CONN_NONE",
+    "AF_LINK",
     # classes
     "Process", "Popen",
     # functions
     "pid_exists", "pids", "process_iter", "wait_procs",             # proc
     "virtual_memory", "swap_memory",                                # memory
     "cpu_times", "cpu_percent", "cpu_times_percent", "cpu_count",   # cpu
-    "net_io_counters", "net_connections",                           # network
+    "net_io_counters", "net_connections", "net_if_addrs",           # network
     "disk_io_counters", "disk_partitions", "disk_usage",            # disk
     "users", "boot_time",                                           # others
 ]
@@ -197,7 +161,7 @@
 __author__ = "Giampaolo Rodola'"
 __version__ = "3.0.0"
 version_info = tuple([int(num) for num in __version__.split('.')])
->>>>>>> 39af7af7
+AF_LINK = _psplatform.AF_LINK
 _TOTAL_PHYMEM = None
 _POSIX = os.name == 'posix'
 _WINDOWS = os.name == 'nt'
