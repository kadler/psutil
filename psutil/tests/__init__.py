--- conflicted
+++ resolved
@@ -1039,53 +1039,6 @@
     def execute(self, fun, times=None, warmup_times=None, retries=None,
                 tolerance=None):
         """Test a callable."""
-<<<<<<< HEAD
-        if times <= 0:
-            raise ValueError("times must be > 0")
-        if warmup_times < 0:
-            raise ValueError("warmup_times must be >= 0")
-        if tolerance is not None and tolerance < 0:
-            raise ValueError("tolerance must be >= 0")
-        if retry_for is not None and retry_for < 0:
-            raise ValueError("retry_for must be >= 0")
-
-        if check_fds:
-            before = self._get_fds_or_handles()
-            self._call(fun)
-            after = self._get_fds_or_handles()
-            diff = abs(after - before)
-            if diff > 0:
-                msg = "%s unclosed fd(s) or handle(s)" % (diff)
-                raise self.fail(msg)
-
-        # warm up
-        self._call_ntimes(fun, warmup_times)
-        mem1 = self._call_ntimes(fun, times)
-
-        if mem1 > tolerance:
-            # This doesn't necessarily mean we have a leak yet.
-            # At this point we assume that after having called the
-            # function so many times the memory usage is stabilized
-            # and if there are no leaks it should not increase
-            # anymore. Let's keep calling fun for N more seconds and
-            # fail if we notice any difference (ignore tolerance).
-            msg1 = "+%s mem increase after %s calls (%s per-call on average)"
-            msg1 = msg1 % (bytes2human(mem1), times, bytes2human(mem1 / times))
-            if not retry_for:
-                raise self.fail(msg1)
-            else:
-                self._log(msg1 + "; try calling fun for another %s secs"
-                          % retry_for)
-            mem2, ncalls = self._call_for(fun, retry_for)
-            if mem2 > mem1:
-                # failure
-                msg2 = msg1
-                msg2 += "; +%s after another %s calls over %s secs "
-                msg2 += "(%s per-call on average)"
-                msg2 = msg2 % (bytes2human(mem2), ncalls, retry_for,
-                               bytes2human(mem2 / ncalls))
-                raise self.fail(msg2)
-=======
         times = times if times is not None else self.times
         warmup_times = warmup_times if warmup_times is not None \
             else self.warmup_times
@@ -1103,7 +1056,6 @@
         self._check_fds(fun)
         self._check_mem(fun, times=times, warmup_times=warmup_times,
                         retries=retries, tolerance=tolerance)
->>>>>>> 95db8bb9
 
     def execute_w_exc(self, exc, fun, **kwargs):
         """Convenience method to test a callable while making sure it
@@ -1390,11 +1342,8 @@
         getters += [('sensors_fans', (), {})]
     if HAS_SENSORS_BATTERY:
         getters += [('sensors_battery', (), {})]
-<<<<<<< HEAD
     if HAS_MALLOC_INFO:
         getters += [('malloc_info', (), {})]
-=======
->>>>>>> 95db8bb9
     if WINDOWS:
         getters += [('win_service_iter', (), {})]
         getters += [('win_service_get', ('alg', ), {})]
@@ -1420,20 +1369,6 @@
             fun = functools.partial(fun, *args, **kwds)
             yield (fun, fun_name)
 
-<<<<<<< HEAD
-    @classmethod
-    def test(cls):
-        this = set([x[0] for x in cls.all])
-        ignored = set([x[0] for x in cls.ignored])
-        # there's a separate test for __all__
-        mod = set([x for x in dir(psutil) if x.islower() and x[0] != '_' and
-                   x in psutil.__all__ and callable(getattr(psutil, x))])
-        leftout = (this | ignored) ^ mod
-        if leftout:
-            raise ValueError("uncovered psutil mod name(s): %r" % leftout)
-
-=======
->>>>>>> 95db8bb9
     test_class_coverage = process_namespace.test_class_coverage
 
 
