/*
 * Copyright (c) 2009, Giampaolo Rodola'. All rights reserved.
 * Use of this source code is governed by a BSD-style license that can be
 * found in the LICENSE file.
 *
 * Linux-specific functions.
 */

#ifndef _GNU_SOURCE
    #define _GNU_SOURCE 1
#endif
#include <Python.h>
#include <errno.h>
#include <stdlib.h>
#include <mntent.h>
#include <features.h>
#include <utmp.h>
#include <sched.h>
#include <linux/version.h>
#include <sys/syscall.h>
#include <sys/sysinfo.h>
#include <sys/ioctl.h>
#include <sys/socket.h>
#include <linux/sockios.h>
#include <linux/if.h>
<<<<<<< HEAD
#include <malloc.h>

=======
#include <sys/resource.h>
>>>>>>> 95db8bb9

// see: https://github.com/giampaolo/psutil/issues/659
#ifdef PSUTIL_ETHTOOL_MISSING_TYPES
    #include <linux/types.h>
    typedef __u64 u64;
    typedef __u32 u32;
    typedef __u16 u16;
    typedef __u8 u8;
#endif
/* Avoid redefinition of struct sysinfo with musl libc */
#define _LINUX_SYSINFO_H
#include <linux/ethtool.h>

/* The minimum number of CPUs allocated in a cpu_set_t */
static const int NCPUS_START = sizeof(unsigned long) * CHAR_BIT;

// Linux >= 2.6.13
#define PSUTIL_HAVE_IOPRIO defined(__NR_ioprio_get) && defined(__NR_ioprio_set)

// Should exist starting from CentOS 6 (year 2011).
#ifdef CPU_ALLOC
    #define PSUTIL_HAVE_CPU_AFFINITY
#endif

#include "_psutil_common.h"
#include "_psutil_posix.h"

// May happen on old RedHat versions, see:
// https://github.com/giampaolo/psutil/issues/607
#ifndef DUPLEX_UNKNOWN
    #define DUPLEX_UNKNOWN 0xff
#endif


#if PSUTIL_HAVE_IOPRIO
enum {
    IOPRIO_WHO_PROCESS = 1,
};

static inline int
ioprio_get(int which, int who) {
    return syscall(__NR_ioprio_get, which, who);
}

static inline int
ioprio_set(int which, int who, int ioprio) {
    return syscall(__NR_ioprio_set, which, who, ioprio);
}

#define IOPRIO_CLASS_SHIFT 13
#define IOPRIO_PRIO_MASK ((1UL << IOPRIO_CLASS_SHIFT) - 1)

#define IOPRIO_PRIO_CLASS(mask) ((mask) >> IOPRIO_CLASS_SHIFT)
#define IOPRIO_PRIO_DATA(mask) ((mask) & IOPRIO_PRIO_MASK)
#define IOPRIO_PRIO_VALUE(class, data) (((class) << IOPRIO_CLASS_SHIFT) | data)


/*
 * Return a (ioclass, iodata) Python tuple representing process I/O priority.
 */
static PyObject *
psutil_proc_ioprio_get(PyObject *self, PyObject *args) {
    pid_t pid;
    int ioprio, ioclass, iodata;
    if (! PyArg_ParseTuple(args, _Py_PARSE_PID, &pid))
        return NULL;
    ioprio = ioprio_get(IOPRIO_WHO_PROCESS, pid);
    if (ioprio == -1)
        return PyErr_SetFromErrno(PyExc_OSError);
    ioclass = IOPRIO_PRIO_CLASS(ioprio);
    iodata = IOPRIO_PRIO_DATA(ioprio);
    return Py_BuildValue("ii", ioclass, iodata);
}


/*
 * A wrapper around ioprio_set(); sets process I/O priority.
 * ioclass can be either IOPRIO_CLASS_RT, IOPRIO_CLASS_BE, IOPRIO_CLASS_IDLE
 * or 0. iodata goes from 0 to 7 depending on ioclass specified.
 */
static PyObject *
psutil_proc_ioprio_set(PyObject *self, PyObject *args) {
    pid_t pid;
    int ioprio, ioclass, iodata;
    int retval;

    if (! PyArg_ParseTuple(
            args, _Py_PARSE_PID "ii", &pid, &ioclass, &iodata)) {
        return NULL;
    }
    ioprio = IOPRIO_PRIO_VALUE(ioclass, iodata);
    retval = ioprio_set(IOPRIO_WHO_PROCESS, pid, ioprio);
    if (retval == -1)
        return PyErr_SetFromErrno(PyExc_OSError);
    Py_RETURN_NONE;
}
#endif


/*
 * Return disk mounted partitions as a list of tuples including device,
 * mount point and filesystem type
 */
static PyObject *
psutil_disk_partitions(PyObject *self, PyObject *args) {
    FILE *file = NULL;
    struct mntent *entry;
    char *mtab_path;
    PyObject *py_dev = NULL;
    PyObject *py_mountp = NULL;
    PyObject *py_tuple = NULL;
    PyObject *py_retlist = PyList_New(0);

    if (py_retlist == NULL)
        return NULL;

    if (!PyArg_ParseTuple(args, "s", &mtab_path))
        return NULL;

    Py_BEGIN_ALLOW_THREADS
    file = setmntent(mtab_path, "r");
    Py_END_ALLOW_THREADS
    if ((file == 0) || (file == NULL)) {
        psutil_debug("setmntent() failed");
        PyErr_SetFromErrnoWithFilename(PyExc_OSError, mtab_path);
        goto error;
    }

    while ((entry = getmntent(file))) {
        if (entry == NULL) {
            PyErr_Format(PyExc_RuntimeError, "getmntent() syscall failed");
            goto error;
        }
        py_dev = PyUnicode_DecodeFSDefault(entry->mnt_fsname);
        if (! py_dev)
            goto error;
        py_mountp = PyUnicode_DecodeFSDefault(entry->mnt_dir);
        if (! py_mountp)
            goto error;
        py_tuple = Py_BuildValue("(OOss)",
                                 py_dev,             // device
                                 py_mountp,          // mount point
                                 entry->mnt_type,    // fs type
                                 entry->mnt_opts);   // options
        if (! py_tuple)
            goto error;
        if (PyList_Append(py_retlist, py_tuple))
            goto error;
        Py_CLEAR(py_dev);
        Py_CLEAR(py_mountp);
        Py_CLEAR(py_tuple);
    }
    endmntent(file);
    return py_retlist;

error:
    if (file != NULL)
        endmntent(file);
    Py_XDECREF(py_dev);
    Py_XDECREF(py_mountp);
    Py_XDECREF(py_tuple);
    Py_DECREF(py_retlist);
    return NULL;
}


/*
 * A wrapper around sysinfo(), return system memory usage statistics.
 */
static PyObject *
psutil_linux_sysinfo(PyObject *self, PyObject *args) {
    struct sysinfo info;

    if (sysinfo(&info) != 0)
        return PyErr_SetFromErrno(PyExc_OSError);
    // note: boot time might also be determined from here
    return Py_BuildValue(
        "(kkkkkkI)",
        info.totalram,  // total
        info.freeram,  // free
        info.bufferram, // buffer
        info.sharedram, // shared
        info.totalswap, // swap tot
        info.freeswap,  // swap free
        info.mem_unit  // multiplier
    );
}


/*
 * Return process CPU affinity as a Python list
 */
#ifdef PSUTIL_HAVE_CPU_AFFINITY

static PyObject *
psutil_proc_cpu_affinity_get(PyObject *self, PyObject *args) {
    int cpu, ncpus, count, cpucount_s;
    pid_t pid;
    size_t setsize;
    cpu_set_t *mask = NULL;
    PyObject *py_list = NULL;

    if (!PyArg_ParseTuple(args, _Py_PARSE_PID, &pid))
        return NULL;
    ncpus = NCPUS_START;
    while (1) {
        setsize = CPU_ALLOC_SIZE(ncpus);
        mask = CPU_ALLOC(ncpus);
        if (mask == NULL) {
            psutil_debug("CPU_ALLOC() failed");
            return PyErr_NoMemory();
        }
        if (sched_getaffinity(pid, setsize, mask) == 0)
            break;
        CPU_FREE(mask);
        if (errno != EINVAL)
            return PyErr_SetFromErrno(PyExc_OSError);
        if (ncpus > INT_MAX / 2) {
            PyErr_SetString(PyExc_OverflowError, "could not allocate "
                            "a large enough CPU set");
            return NULL;
        }
        ncpus = ncpus * 2;
    }

    py_list = PyList_New(0);
    if (py_list == NULL)
        goto error;

    cpucount_s = CPU_COUNT_S(setsize, mask);
    for (cpu = 0, count = cpucount_s; count; cpu++) {
        if (CPU_ISSET_S(cpu, setsize, mask)) {
#if PY_MAJOR_VERSION >= 3
            PyObject *cpu_num = PyLong_FromLong(cpu);
#else
            PyObject *cpu_num = PyInt_FromLong(cpu);
#endif
            if (cpu_num == NULL)
                goto error;
            if (PyList_Append(py_list, cpu_num)) {
                Py_DECREF(cpu_num);
                goto error;
            }
            Py_DECREF(cpu_num);
            --count;
        }
    }
    CPU_FREE(mask);
    return py_list;

error:
    if (mask)
        CPU_FREE(mask);
    Py_XDECREF(py_list);
    return NULL;
}


/*
 * Set process CPU affinity; expects a bitmask
 */
static PyObject *
psutil_proc_cpu_affinity_set(PyObject *self, PyObject *args) {
    cpu_set_t cpu_set;
    size_t len;
    pid_t pid;
    int i, seq_len;
    PyObject *py_cpu_set;
    PyObject *py_cpu_seq = NULL;

    if (!PyArg_ParseTuple(args, _Py_PARSE_PID "O", &pid, &py_cpu_set))
        return NULL;

    if (!PySequence_Check(py_cpu_set)) {
        PyErr_Format(PyExc_TypeError, "sequence argument expected, got %s",
                     Py_TYPE(py_cpu_set)->tp_name);
        goto error;
    }

    py_cpu_seq = PySequence_Fast(py_cpu_set, "expected a sequence or integer");
    if (!py_cpu_seq)
        goto error;
    seq_len = PySequence_Fast_GET_SIZE(py_cpu_seq);
    CPU_ZERO(&cpu_set);
    for (i = 0; i < seq_len; i++) {
        PyObject *item = PySequence_Fast_GET_ITEM(py_cpu_seq, i);
#if PY_MAJOR_VERSION >= 3
        long value = PyLong_AsLong(item);
#else
        long value = PyInt_AsLong(item);
#endif
        if ((value == -1) || PyErr_Occurred()) {
            if (!PyErr_Occurred())
                PyErr_SetString(PyExc_ValueError, "invalid CPU value");
            goto error;
        }
        CPU_SET(value, &cpu_set);
    }

    len = sizeof(cpu_set);
    if (sched_setaffinity(pid, len, &cpu_set)) {
        PyErr_SetFromErrno(PyExc_OSError);
        goto error;
    }

    Py_DECREF(py_cpu_seq);
    Py_RETURN_NONE;

error:
    if (py_cpu_seq != NULL)
        Py_DECREF(py_cpu_seq);
    return NULL;
}
#endif  /* PSUTIL_HAVE_CPU_AFFINITY */


/*
 * Return currently connected users as a list of tuples.
 */
static PyObject *
psutil_users(PyObject *self, PyObject *args) {
    struct utmp *ut;
    PyObject *py_retlist = PyList_New(0);
    PyObject *py_tuple = NULL;
    PyObject *py_username = NULL;
    PyObject *py_tty = NULL;
    PyObject *py_hostname = NULL;
    PyObject *py_user_proc = NULL;

    if (py_retlist == NULL)
        return NULL;
    setutent();
    while (NULL != (ut = getutent())) {
        py_tuple = NULL;
        py_user_proc = NULL;
        if (ut->ut_type == USER_PROCESS)
            py_user_proc = Py_True;
        else
            py_user_proc = Py_False;
        py_username = PyUnicode_DecodeFSDefault(ut->ut_user);
        if (! py_username)
            goto error;
        py_tty = PyUnicode_DecodeFSDefault(ut->ut_line);
        if (! py_tty)
            goto error;
        py_hostname = PyUnicode_DecodeFSDefault(ut->ut_host);
        if (! py_hostname)
            goto error;

        py_tuple = Py_BuildValue(
            "OOOfO" _Py_PARSE_PID,
            py_username,              // username
            py_tty,                   // tty
            py_hostname,              // hostname
            (float)ut->ut_tv.tv_sec,  // tstamp
            py_user_proc,             // (bool) user process
            ut->ut_pid                // process id
        );
        if (! py_tuple)
            goto error;
        if (PyList_Append(py_retlist, py_tuple))
            goto error;
        Py_CLEAR(py_username);
        Py_CLEAR(py_tty);
        Py_CLEAR(py_hostname);
        Py_CLEAR(py_tuple);
    }
    endutent();
    return py_retlist;

error:
    Py_XDECREF(py_username);
    Py_XDECREF(py_tty);
    Py_XDECREF(py_hostname);
    Py_XDECREF(py_tuple);
    Py_DECREF(py_retlist);
    endutent();
    return NULL;
}


/*
 * Return stats about a particular network
 * interface.  References:
 * https://github.com/dpaleino/wicd/blob/master/wicd/backends/be-ioctl.py
 * http://www.i-scream.org/libstatgrab/
 */
static PyObject*
psutil_net_if_duplex_speed(PyObject* self, PyObject* args) {
    char *nic_name;
    int sock = 0;
    int ret;
    int duplex;
    int speed;
    struct ifreq ifr;
    struct ethtool_cmd ethcmd;
    PyObject *py_retlist = NULL;

    if (! PyArg_ParseTuple(args, "s", &nic_name))
        return NULL;

    sock = socket(AF_INET, SOCK_DGRAM, 0);
    if (sock == -1)
        return PyErr_SetFromOSErrnoWithSyscall("socket()");
    PSUTIL_STRNCPY(ifr.ifr_name, nic_name, sizeof(ifr.ifr_name));

    // duplex and speed
    memset(&ethcmd, 0, sizeof ethcmd);
    ethcmd.cmd = ETHTOOL_GSET;
    ifr.ifr_data = (void *)&ethcmd;
    ret = ioctl(sock, SIOCETHTOOL, &ifr);

    if (ret != -1) {
        duplex = ethcmd.duplex;
        speed = ethcmd.speed;
    }
    else {
        if ((errno == EOPNOTSUPP) || (errno == EINVAL)) {
            // EOPNOTSUPP may occur in case of wi-fi cards.
            // For EINVAL see:
            // https://github.com/giampaolo/psutil/issues/797
            //     #issuecomment-202999532
            duplex = DUPLEX_UNKNOWN;
            speed = 0;
        }
        else {
            PyErr_SetFromOSErrnoWithSyscall("ioctl(SIOCETHTOOL)");
            goto error;
        }
    }

    py_retlist = Py_BuildValue("[ii]", duplex, speed);
    if (!py_retlist)
        goto error;
    close(sock);
    return py_retlist;

error:
    if (sock != -1)
        close(sock);
    return NULL;
}


static PyObject*
psutil_linux_mallinfo(PyObject* self, PyObject* args) {
       struct mallinfo mi;

       mi = mallinfo();
       return Py_BuildValue(
            "iiiiiiiiii",
            mi.arena,
            mi.ordblks,
            mi.smblks,
            mi.hblks,
            mi.hblkhd,
            mi.usmblks,
            mi.fsmblks,
            mi.uordblks,
            mi.fordblks,
            mi.keepcost);
}

/*
 * Module init.
 */

static PyMethodDef mod_methods[] = {
    // --- per-process functions

#if PSUTIL_HAVE_IOPRIO
    {"proc_ioprio_get", psutil_proc_ioprio_get, METH_VARARGS,
     "Get process I/O priority"},
    {"proc_ioprio_set", psutil_proc_ioprio_set, METH_VARARGS,
     "Set process I/O priority"},
#endif
#ifdef PSUTIL_HAVE_CPU_AFFINITY
    {"proc_cpu_affinity_get", psutil_proc_cpu_affinity_get, METH_VARARGS,
     "Return process CPU affinity as a Python long (the bitmask)."},
    {"proc_cpu_affinity_set", psutil_proc_cpu_affinity_set, METH_VARARGS,
     "Set process CPU affinity; expects a bitmask."},
#endif

    // --- system related functions

    {"disk_partitions", psutil_disk_partitions, METH_VARARGS,
     "Return disk mounted partitions as a list of tuples including "
     "device, mount point and filesystem type"},
    {"users", psutil_users, METH_VARARGS,
     "Return currently connected users as a list of tuples"},
    {"net_if_duplex_speed", psutil_net_if_duplex_speed, METH_VARARGS,
     "Return duplex and speed info about a NIC"},

    // --- linux specific

    {"linux_sysinfo", psutil_linux_sysinfo, METH_VARARGS,
     "A wrapper around sysinfo(), return system memory usage statistics"},
<<<<<<< HEAD
    {"linux_mallinfo", psutil_linux_mallinfo, METH_VARARGS,
     "A wrapper around sysinfo(), return system memory usage statistics"},
#if PSUTIL_HAVE_PRLIMIT
    {"linux_prlimit", psutil_linux_prlimit, METH_VARARGS,
     "Get or set process resource limits."},
#endif
=======
>>>>>>> 95db8bb9
    // --- others
    {"set_testing", psutil_set_testing, METH_NOARGS,
     "Set psutil in testing mode"},

    {NULL, NULL, 0, NULL}
};


#if PY_MAJOR_VERSION >= 3
    #define INITERR return NULL

    static struct PyModuleDef moduledef = {
        PyModuleDef_HEAD_INIT,
        "_psutil_linux",
        NULL,
        -1,
        mod_methods,
        NULL,
        NULL,
        NULL,
        NULL
    };

    PyObject *PyInit__psutil_linux(void)
#else  /* PY_MAJOR_VERSION */
    #define INITERR return

    void init_psutil_linux(void)
#endif  /* PY_MAJOR_VERSION */
{
#if PY_MAJOR_VERSION >= 3
    PyObject *mod = PyModule_Create(&moduledef);
#else
    PyObject *mod = Py_InitModule("_psutil_linux", mod_methods);
#endif
    if (mod == NULL)
        INITERR;

    if (PyModule_AddIntConstant(mod, "version", PSUTIL_VERSION)) INITERR;
    if (PyModule_AddIntConstant(mod, "DUPLEX_HALF", DUPLEX_HALF)) INITERR;
    if (PyModule_AddIntConstant(mod, "DUPLEX_FULL", DUPLEX_FULL)) INITERR;
    if (PyModule_AddIntConstant(mod, "DUPLEX_UNKNOWN", DUPLEX_UNKNOWN)) INITERR;

    psutil_setup();

    if (mod == NULL)
        INITERR;
#if PY_MAJOR_VERSION >= 3
    return mod;
#endif
}<|MERGE_RESOLUTION|>--- conflicted
+++ resolved
@@ -23,12 +23,8 @@
 #include <sys/socket.h>
 #include <linux/sockios.h>
 #include <linux/if.h>
-<<<<<<< HEAD
 #include <malloc.h>
-
-=======
 #include <sys/resource.h>
->>>>>>> 95db8bb9
 
 // see: https://github.com/giampaolo/psutil/issues/659
 #ifdef PSUTIL_ETHTOOL_MISSING_TYPES
@@ -526,15 +522,12 @@
 
     {"linux_sysinfo", psutil_linux_sysinfo, METH_VARARGS,
      "A wrapper around sysinfo(), return system memory usage statistics"},
-<<<<<<< HEAD
     {"linux_mallinfo", psutil_linux_mallinfo, METH_VARARGS,
      "A wrapper around sysinfo(), return system memory usage statistics"},
 #if PSUTIL_HAVE_PRLIMIT
     {"linux_prlimit", psutil_linux_prlimit, METH_VARARGS,
      "Get or set process resource limits."},
 #endif
-=======
->>>>>>> 95db8bb9
     // --- others
     {"set_testing", psutil_set_testing, METH_NOARGS,
      "Set psutil in testing mode"},
