# Copyright (c) 2009, Giampaolo Rodola'. All rights reserved.
# Use of this source code is governed by a BSD-style license that can be
# found in the LICENSE file.

"""FreeBSD and OpenBSD platforms implementation."""

import errno
import functools
import os
import sys
import xml.etree.ElementTree as ET
from collections import namedtuple

from . import _common
from . import _psposix
from . import _psutil_bsd as cext
from . import _psutil_posix as cext_posix
from ._common import conn_tmap
from ._common import sockfam_to_enum
from ._common import socktype_to_enum
from ._common import usage_percent
from ._compat import which


__extra__all__ = []

# --- constants

FREEBSD = sys.platform.startswith("freebsd")
OPENBSD = sys.platform.startswith("openbsd")
NETBSD = sys.platform.startswith("netbsd")

if FREEBSD:
    PROC_STATUSES = {
        cext.SIDL: _common.STATUS_IDLE,
        cext.SRUN: _common.STATUS_RUNNING,
        cext.SSLEEP: _common.STATUS_SLEEPING,
        cext.SSTOP: _common.STATUS_STOPPED,
        cext.SZOMB: _common.STATUS_ZOMBIE,
        cext.SWAIT: _common.STATUS_WAITING,
        cext.SLOCK: _common.STATUS_LOCKED,
    }
elif OPENBSD or NETBSD:
    PROC_STATUSES = {
        cext.SIDL: _common.STATUS_IDLE,
        cext.SSLEEP: _common.STATUS_SLEEPING,
        cext.SSTOP: _common.STATUS_STOPPED,
        # According to /usr/include/sys/proc.h SZOMB is unused.
        # test_zombie_process() shows that SDEAD is the right
        # equivalent. Also it appears there's no equivalent of
        # psutil.STATUS_DEAD. SDEAD really means STATUS_ZOMBIE.
        # cext.SZOMB: _common.STATUS_ZOMBIE,
        cext.SDEAD: _common.STATUS_ZOMBIE,
        cext.SZOMB: _common.STATUS_ZOMBIE,
        # From http://www.eecs.harvard.edu/~margo/cs161/videos/proc.h.txt
        # OpenBSD has SRUN and SONPROC: SRUN indicates that a process
        # is runnable but *not* yet running, i.e. is on a run queue.
        # SONPROC indicates that the process is actually executing on
        # a CPU, i.e. it is no longer on a run queue.
        # As such we'll map SRUN to STATUS_WAKING and SONPROC to
        # STATUS_RUNNING
        cext.SRUN: _common.STATUS_WAKING,
        cext.SONPROC: _common.STATUS_RUNNING,
    }
elif NETBSD:
    PROC_STATUSES = {
        cext.SIDL: _common.STATUS_IDLE,
        cext.SACTIVE: _common.STATUS_RUNNING,
        cext.SDYING: _common.STATUS_ZOMBIE,
        cext.SSTOP: _common.STATUS_STOPPED,
        cext.SZOMB: _common.STATUS_ZOMBIE,
        cext.SDEAD: _common.STATUS_DEAD,
    }

if NETBSD:
    PROC_STATUSES[cext.SSUSPENDED] = _common.STATUS_SUSPENDED

TCP_STATUSES = {
    cext.TCPS_ESTABLISHED: _common.CONN_ESTABLISHED,
    cext.TCPS_SYN_SENT: _common.CONN_SYN_SENT,
    cext.TCPS_SYN_RECEIVED: _common.CONN_SYN_RECV,
    cext.TCPS_FIN_WAIT_1: _common.CONN_FIN_WAIT1,
    cext.TCPS_FIN_WAIT_2: _common.CONN_FIN_WAIT2,
    cext.TCPS_TIME_WAIT: _common.CONN_TIME_WAIT,
    cext.TCPS_CLOSED: _common.CONN_CLOSE,
    cext.TCPS_CLOSE_WAIT: _common.CONN_CLOSE_WAIT,
    cext.TCPS_LAST_ACK: _common.CONN_LAST_ACK,
    cext.TCPS_LISTEN: _common.CONN_LISTEN,
    cext.TCPS_CLOSING: _common.CONN_CLOSING,
    cext.PSUTIL_CONN_NONE: _common.CONN_NONE,
}

if NETBSD:
    PAGESIZE = os.sysconf("SC_PAGESIZE")
else:
    PAGESIZE = os.sysconf("SC_PAGE_SIZE")
AF_LINK = cext_posix.AF_LINK

# extend base mem ntuple with BSD-specific memory metrics
svmem = namedtuple(
    'svmem', ['total', 'available', 'percent', 'used', 'free',
              'active', 'inactive', 'buffers', 'cached', 'shared', 'wired'])
scputimes = namedtuple(
    'scputimes', ['user', 'nice', 'system', 'idle', 'irq'])
pextmem = namedtuple('pextmem', ['rss', 'vms', 'text', 'data', 'stack'])
pmmap_grouped = namedtuple(
    'pmmap_grouped', 'path rss, private, ref_count, shadow_count')
pmmap_ext = namedtuple(
    'pmmap_ext', 'addr, perms path rss, private, ref_count, shadow_count')

# set later from __init__.py
NoSuchProcess = None
ZombieProcess = None
AccessDenied = None
TimeoutExpired = None


def virtual_memory():
    """System virtual memory as a namedtuple."""
    mem = cext.virtual_mem()
    total, free, active, inactive, wired, cached, buffers, shared = mem
    avail = inactive + cached + free
    used = active + wired + cached
    percent = usage_percent((total - avail), total, _round=1)
    return svmem(total, avail, percent, used, free,
                 active, inactive, buffers, cached, shared, wired)


def swap_memory():
    """System swap memory as (total, used, free, sin, sout) namedtuple."""
    pagesize = 1 if OPENBSD else PAGESIZE
    total, used, free, sin, sout = [x * pagesize for x in cext.swap_mem()]
    percent = usage_percent(used, total, _round=1)
    return _common.sswap(total, used, free, percent, sin, sout)


def cpu_times():
    """Return system per-CPU times as a namedtuple"""
    user, nice, system, idle, irq = cext.cpu_times()
    return scputimes(user, nice, system, idle, irq)


if hasattr(cext, "per_cpu_times"):
    def per_cpu_times():
        """Return system CPU times as a namedtuple"""
        ret = []
        for cpu_t in cext.per_cpu_times():
            user, nice, system, idle, irq = cpu_t
            item = scputimes(user, nice, system, idle, irq)
            ret.append(item)
        return ret
else:
    # XXX
    # Ok, this is very dirty.
    # On FreeBSD < 8 we cannot gather per-cpu information, see:
    # https://github.com/giampaolo/psutil/issues/226
    # If num cpus > 1, on first call we return single cpu times to avoid a
    # crash at psutil import time.
    # Next calls will fail with NotImplementedError
    def per_cpu_times():
        if cpu_count_logical() == 1:
            return [cpu_times()]
        if per_cpu_times.__called__:
            raise NotImplementedError("supported only starting from FreeBSD 8")
        per_cpu_times.__called__ = True
        return [cpu_times()]

    per_cpu_times.__called__ = False


def cpu_count_logical():
    """Return the number of logical CPUs in the system."""
    return cext.cpu_count_logical()


if OPENBSD or NETBSD:
    def cpu_count_physical():
        # OpenBSD and NetBSD do not implement this.
        return 1 if cpu_count_logical() == 1 else None
else:
    def cpu_count_physical():
        """Return the number of physical CPUs in the system."""
        # From the C module we'll get an XML string similar to this:
        # http://manpages.ubuntu.com/manpages/precise/man4/smp.4freebsd.html
        # We may get None in case "sysctl kern.sched.topology_spec"
        # is not supported on this BSD version, in which case we'll mimic
        # os.cpu_count() and return None.
        ret = None
        s = cext.cpu_count_phys()
        if s is not None:
            # get rid of padding chars appended at the end of the string
            index = s.rfind("</groups>")
            if index != -1:
                s = s[:index + 9]
                root = ET.fromstring(s)
                try:
                    ret = len(root.findall('group/children/group/cpu')) or None
                finally:
                    # needed otherwise it will memleak
                    root.clear()
        if not ret:
            # If logical CPUs are 1 it's obvious we'll have only 1
            # physical CPU.
            if cpu_count_logical() == 1:
                return 1
        return ret


def boot_time():
    """The system boot time expressed in seconds since the epoch."""
    return cext.boot_time()


def disk_partitions(all=False):
    retlist = []
    partitions = cext.disk_partitions()
    for partition in partitions:
        device, mountpoint, fstype, opts = partition
        if device == 'none':
            device = ''
        if not all:
            if not os.path.isabs(device) or not os.path.exists(device):
                continue
        ntuple = _common.sdiskpart(device, mountpoint, fstype, opts)
        retlist.append(ntuple)
    return retlist


def users():
    retlist = []
    rawlist = cext.users()
    for item in rawlist:
        user, tty, hostname, tstamp = item
        if tty == '~':
            continue  # reboot or shutdown
        nt = _common.suser(user, tty or None, hostname, tstamp)
        retlist.append(nt)
    return retlist


def net_connections(kind):
    if OPENBSD:
        ret = []
        for pid in pids():
            try:
                cons = Process(pid).connections(kind)
            except (NoSuchProcess, ZombieProcess):
                continue
            else:
                for conn in cons:
                    conn = list(conn)
                    conn.append(pid)
                    ret.append(_common.sconn(*conn))
        return ret

    if kind not in _common.conn_tmap:
        raise ValueError("invalid %r kind argument; choose between %s"
                         % (kind, ', '.join([repr(x) for x in conn_tmap])))
    families, types = conn_tmap[kind]
    ret = set()
    rawlist = cext.net_connections()
    for item in rawlist:
        fd, fam, type, laddr, raddr, status, pid = item
        # TODO: apply filter at C level
        if fam in families and type in types:
            try:
                status = TCP_STATUSES[status]
            except KeyError:
                # XXX: Not sure why this happens. I saw this occurring
                # with IPv6 sockets opened by 'vim'. Those sockets
                # have a very short lifetime so maybe the kernel
                # can't initialize their status?
                status = TCP_STATUSES[cext.PSUTIL_CONN_NONE]
            fam = sockfam_to_enum(fam)
            type = socktype_to_enum(type)
            nt = _common.sconn(fd, fam, type, laddr, raddr, status, pid)
            ret.add(nt)
    return list(ret)


def net_if_stats():
    """Get NIC stats (isup, duplex, speed, mtu)."""
    names = net_io_counters().keys()
    ret = {}
    for name in names:
        isup, duplex, speed, mtu = cext_posix.net_if_stats(name)
        if hasattr(_common, 'NicDuplex'):
            duplex = _common.NicDuplex(duplex)
        ret[name] = _common.snicstats(isup, duplex, speed, mtu)
    return ret


if OPENBSD or NETBSD:
    def pid_exists(pid):
        exists = _psposix.pid_exists(pid)
        if not exists:
            # We do this because _psposix.pid_exists() lies in case of
            # zombie processes.
            return pid in pids()
        else:
            return True
else:
    pid_exists = _psposix.pid_exists


pids = cext.pids
disk_usage = _psposix.disk_usage
net_io_counters = cext.net_io_counters
disk_io_counters = cext.disk_io_counters
net_if_addrs = cext_posix.net_if_addrs


def wrap_exceptions(fun):
    """Decorator which translates bare OSError exceptions into
    NoSuchProcess and AccessDenied.
    """
    @functools.wraps(fun)
    def wrapper(self, *args, **kwargs):
        try:
            return fun(self, *args, **kwargs)
        except OSError as err:
            # support for private module import
            if (NoSuchProcess is None or AccessDenied is None or
                    ZombieProcess is None):
                raise
            if err.errno == errno.ESRCH:
                if not pid_exists(self.pid):
                    raise NoSuchProcess(self.pid, self._name)
                else:
                    raise ZombieProcess(self.pid, self._name, self._ppid)
            if err.errno in (errno.EPERM, errno.EACCES):
                raise AccessDenied(self.pid, self._name)
            raise
    return wrapper


class Process(object):
    """Wrapper class around underlying C implementation."""

    __slots__ = ["pid", "_name", "_ppid"]

    def __init__(self, pid):
        self.pid = pid
        self._name = None
        self._ppid = None

    @wrap_exceptions
    def name(self):
        return cext.proc_name(self.pid)

    @wrap_exceptions
    def exe(self):
        if FREEBSD or NETBSD:
            return cext.proc_exe(self.pid)
        else:
            # exe cannot be determined on OpenBSD; references:
            # https://chromium.googlesource.com/chromium/src/base/+/
            #     master/base_paths_posix.cc
            # We try our best guess by using which against the first
            # cmdline arg (may return None).
            cmdline = self.cmdline()
            if cmdline:
                return which(cmdline[0])
            else:
                return ""

    @wrap_exceptions
    def cmdline(self):
        if OPENBSD and self.pid == 0:
            return None  # ...else it crashes
        elif NETBSD:
            try:
                return cext.proc_cmdline(self.pid)
            except OSError as err:
                if err.errno == errno.EINVAL:
                    if not pid_exists(self.pid):
                        raise NoSuchProcess(self.pid, self._name)
                    else:
                        raise ZombieProcess(self.pid, self._name, self._ppid)
                else:
                    raise
        else:
            return cext.proc_cmdline(self.pid)

    @wrap_exceptions
    def terminal(self):
        tty_nr = cext.proc_tty_nr(self.pid)
        tmap = _psposix._get_terminal_map()
        try:
            return tmap[tty_nr]
        except KeyError:
            return None

    @wrap_exceptions
    def ppid(self):
        return cext.proc_ppid(self.pid)

    @wrap_exceptions
    def uids(self):
        real, effective, saved = cext.proc_uids(self.pid)
        return _common.puids(real, effective, saved)

    @wrap_exceptions
    def gids(self):
        real, effective, saved = cext.proc_gids(self.pid)
        return _common.pgids(real, effective, saved)

    @wrap_exceptions
    def cpu_times(self):
        user, system = cext.proc_cpu_times(self.pid)
        return _common.pcputimes(user, system)

    @wrap_exceptions
    def memory_info(self):
        rss, vms = cext.proc_memory_info(self.pid)[:2]
        return _common.pmem(rss, vms)

    @wrap_exceptions
    def memory_info_ex(self):
        return pextmem(*cext.proc_memory_info(self.pid))

    @wrap_exceptions
    def create_time(self):
        return cext.proc_create_time(self.pid)

    @wrap_exceptions
    def num_threads(self):
        if hasattr(cext, "proc_num_threads"):
            # FreeBSD
            return cext.proc_num_threads(self.pid)
        else:
            return len(self.threads())

    @wrap_exceptions
    def num_ctx_switches(self):
        return _common.pctxsw(*cext.proc_num_ctx_switches(self.pid))

    @wrap_exceptions
    def threads(self):
        # Note: on OpenSBD this (/dev/mem) requires root access.
        rawlist = cext.proc_threads(self.pid)
        retlist = []
        for thread_id, utime, stime in rawlist:
            ntuple = _common.pthread(thread_id, utime, stime)
            retlist.append(ntuple)
        if OPENBSD:
            # On OpenBSD the underlying C function does not raise NSP
            # in case the process is gone (and the returned list may
            # incomplete).
            self.name()  # raise NSP if the process disappeared on us
        return retlist

    @wrap_exceptions
    def connections(self, kind='inet'):
        if kind not in conn_tmap:
            raise ValueError("invalid %r kind argument; choose between %s"
                             % (kind, ', '.join([repr(x) for x in conn_tmap])))

        if NETBSD:
            families, types = conn_tmap[kind]
            ret = set()
            rawlist = cext.proc_connections(self.pid)
            for item in rawlist:
                fd, fam, type, laddr, raddr, status = item
                if fam in families and type in types:
                    try:
                        status = TCP_STATUSES[status]
                    except KeyError:
                        status = TCP_STATUSES[cext.PSUTIL_CONN_NONE]
                    fam = sockfam_to_enum(fam)
                    type = socktype_to_enum(type)
                    nt = _common.pconn(fd, fam, type, laddr, raddr, status)
                    ret.add(nt)
<<<<<<< HEAD
=======
            # On NetBSD the underlying C function does not raise NSP
            # in case the process is gone (and the returned list may
            # incomplete).
            self.name()  # raise NSP if the process disappeared on us
>>>>>>> 16e373bc
            return list(ret)

        families, types = conn_tmap[kind]
        rawlist = cext.proc_connections(self.pid, families, types)
        ret = []
        for item in rawlist:
            fd, fam, type, laddr, raddr, status = item
            fam = sockfam_to_enum(fam)
            type = socktype_to_enum(type)
            status = TCP_STATUSES[status]
            nt = _common.pconn(fd, fam, type, laddr, raddr, status)
            ret.append(nt)
        if OPENBSD:
            # On OpenBSD the underlying C function does not raise NSP
            # in case the process is gone (and the returned list may
            # incomplete).
            self.name()  # raise NSP if the process disappeared on us
        return ret

    @wrap_exceptions
    def wait(self, timeout=None):
        try:
            return _psposix.wait_pid(self.pid, timeout)
        except _psposix.TimeoutExpired:
            # support for private module import
            if TimeoutExpired is None:
                raise
            raise TimeoutExpired(timeout, self.pid, self._name)

    @wrap_exceptions
    def nice_get(self):
        return cext_posix.getpriority(self.pid)

    @wrap_exceptions
    def nice_set(self, value):
        return cext_posix.setpriority(self.pid, value)

    @wrap_exceptions
    def status(self):
        code = cext.proc_status(self.pid)
        # XXX is '?' legit? (we're not supposed to return it anyway)
        return PROC_STATUSES.get(code, '?')

    @wrap_exceptions
    def io_counters(self):
        rc, wc, rb, wb = cext.proc_io_counters(self.pid)
        return _common.pio(rc, wc, rb, wb)

    @wrap_exceptions
    def cwd(self):
        """Return process current working directory."""
        # sometimes we get an empty string, in which case we turn
        # it into None
        if OPENBSD and self.pid == 0:
            return None  # ...else it would raise EINVAL
        elif NETBSD:
            try:
                return os.readlink("/proc/%s/cwd" % self.pid)
            except OSError as err:
                if err.errno == errno.ENOENT:
                    if not pid_exists(self.pid):
                        raise NoSuchProcess(self.pid, self._name)
                    else:
                        raise ZombieProcess(
                            self.pid, self._name, self._ppid)
                else:
                    raise
        elif hasattr(cext, 'proc_open_files'):
            # FreeBSD < 8 does not support functions based on
            # kinfo_getfile() and kinfo_getvmmap()
            return cext.proc_cwd(self.pid) or None
        else:
            raise NotImplementedError(
                "supported only starting from FreeBSD 8" if
                FREEBSD else "")

    nt_mmap_grouped = namedtuple(
        'mmap', 'path rss, private, ref_count, shadow_count')
    nt_mmap_ext = namedtuple(
        'mmap', 'addr, perms path rss, private, ref_count, shadow_count')

    def _not_implemented(self):
        raise NotImplementedError

    # FreeBSD < 8 does not support functions based on kinfo_getfile()
    # and kinfo_getvmmap()
    if hasattr(cext, 'proc_open_files'):
        @wrap_exceptions
        def open_files(self):
            """Return files opened by process as a list of namedtuples."""
            rawlist = cext.proc_open_files(self.pid)
            return [_common.popenfile(path, fd) for path, fd in rawlist]
    else:
        open_files = _not_implemented

    # FreeBSD < 8 does not support functions based on kinfo_getfile()
    # and kinfo_getvmmap()
    if hasattr(cext, 'proc_num_fds'):
        @wrap_exceptions
        def num_fds(self):
            """Return the number of file descriptors opened by this process."""
            ret = cext.proc_num_fds(self.pid)
            if NETBSD:
                # On NetBSD the underlying C function does not raise NSP
                # in case the process is gone.
                self.name()  # raise NSP if the process disappeared on us
            return ret
    else:
        num_fds = _not_implemented

    # --- FreeBSD only APIs

    if FREEBSD:

        @wrap_exceptions
        def cpu_affinity_get(self):
            return cext.proc_cpu_affinity_get(self.pid)

        @wrap_exceptions
        def cpu_affinity_set(self, cpus):
            # Pre-emptively check if CPUs are valid because the C
            # function has a weird behavior in case of invalid CPUs,
            # see: https://github.com/giampaolo/psutil/issues/586
            allcpus = tuple(range(len(per_cpu_times())))
            for cpu in cpus:
                if cpu not in allcpus:
                    raise ValueError("invalid CPU #%i (choose between %s)"
                                     % (cpu, allcpus))
            try:
                cext.proc_cpu_affinity_set(self.pid, cpus)
            except OSError as err:
                # 'man cpuset_setaffinity' about EDEADLK:
                # <<the call would leave a thread without a valid CPU to run
                # on because the set does not overlap with the thread's
                # anonymous mask>>
                if err.errno in (errno.EINVAL, errno.EDEADLK):
                    for cpu in cpus:
                        if cpu not in allcpus:
                            raise ValueError(
                                "invalid CPU #%i (choose between %s)" % (
                                    cpu, allcpus))
                raise

        def memory_maps(self):
            return cext.proc_memory_maps(self.pid)<|MERGE_RESOLUTION|>--- conflicted
+++ resolved
@@ -471,13 +471,10 @@
                     type = socktype_to_enum(type)
                     nt = _common.pconn(fd, fam, type, laddr, raddr, status)
                     ret.add(nt)
-<<<<<<< HEAD
-=======
             # On NetBSD the underlying C function does not raise NSP
             # in case the process is gone (and the returned list may
             # incomplete).
             self.name()  # raise NSP if the process disappeared on us
->>>>>>> 16e373bc
             return list(ret)
 
         families, types = conn_tmap[kind]
