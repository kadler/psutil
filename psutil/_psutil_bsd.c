--- conflicted
+++ resolved
@@ -96,10 +96,7 @@
     #include <utmpx.h>
     #include <sys/vnode.h>  // for VREG
     #include <sys/sched.h>  // for CPUSTATES & CP_*
-<<<<<<< HEAD
-=======
     #include <machine/vmparam.h>  // for PAGE_SHIFT
->>>>>>> 16e373bc
 #define _KERNEL
     #include <uvm/uvm_extern.h>
 #undef _KERNEL
@@ -467,24 +464,6 @@
     return Py_BuildValue(
         "(lllll)",
 #ifdef __FreeBSD__
-<<<<<<< HEAD
-        ptoa(kp.ki_rssize),  // rss
-        (long)kp.ki_size,  // vms
-        ptoa(kp.ki_tsize),  // text
-        ptoa(kp.ki_dsize),  // data
-        ptoa(kp.ki_ssize));  // stack
-#elif defined(__OpenBSD__)
-        ptoa(kp.p_vm_rssize),    // rss
-        // vms, this is how ps does it, see:
-        // http://anoncvs.spacehopper.org/openbsd-src/tree/bin/ps/print.c#n461
-        ptoa(kp.p_vm_dsize + kp.p_vm_ssize + kp.p_vm_tsize),  // vms
-        ptoa(kp.p_vm_tsize),  // text
-        ptoa(kp.p_vm_dsize),  // data
-        ptoa(kp.p_vm_ssize));  // stack
-#else
-/* not implemented */
-	0, 0, 0, 0, 0);
-=======
         (long) ptoa(kp.ki_rssize),  // rss
         (long) kp.ki_size,  // vms
         (long) ptoa(kp.ki_tsize),  // text
@@ -505,7 +484,6 @@
         (long) ptoa(kp.p_vm_tsize),  // text
         (long) ptoa(kp.p_vm_dsize),  // data
         (long) ptoa(kp.p_vm_ssize)  // stack
->>>>>>> 16e373bc
 #endif
     );
 }
@@ -968,10 +946,7 @@
 #if defined(__FreeBSD__) || defined(__OpenBSD__)
     {"proc_cwd", psutil_proc_cwd, METH_VARARGS,
      "Return process current working directory."},
-<<<<<<< HEAD
-=======
-#endif
->>>>>>> 16e373bc
+#endif
 #if defined(__FreeBSD_version) && __FreeBSD_version >= 800000 || __OpenBSD__ || defined(__NetBSD__)
     {"proc_num_fds", psutil_proc_num_fds, METH_VARARGS,
      "Return the number of file descriptors opened by this process"},
@@ -1102,14 +1077,6 @@
     PyModule_AddIntConstant(module, "SDEAD", SDEAD);
     PyModule_AddIntConstant(module, "SONPROC", SONPROC);
 #elif  defined(__NetBSD__)
-<<<<<<< HEAD
-    PyModule_AddIntConstant(module, "SIDL", SIDL);
-    PyModule_AddIntConstant(module, "SACTIVE", SACTIVE);
-    PyModule_AddIntConstant(module, "SDYING", SDYING);
-    PyModule_AddIntConstant(module, "SSTOP", SSTOP);
-    PyModule_AddIntConstant(module, "SZOMB", SZOMB);
-    PyModule_AddIntConstant(module, "SDEAD", SDEAD);
-=======
     PyModule_AddIntConstant(module, "SIDL", LSIDL);
     PyModule_AddIntConstant(module, "SRUN", LSRUN);
     PyModule_AddIntConstant(module, "SSLEEP", LSSLEEP);
@@ -1119,7 +1086,6 @@
     PyModule_AddIntConstant(module, "SONPROC", LSONPROC);
     // unique to NetBSD
     PyModule_AddIntConstant(module, "SSUSPENDED", LSSUSPENDED);
->>>>>>> 16e373bc
 #endif
 
     // connection status constants
